FROM dock.mau.dev/tulir/lottieconverter:alpine-3.18

RUN apk add --no-cache \
      python3 py3-pip py3-setuptools py3-wheel \
<<<<<<< HEAD
=======
      #py3-pillow \
>>>>>>> d033042e
      py3-aiohttp \
      py3-magic \
      py3-ruamel.yaml \
      py3-commonmark \
      py3-phonenumbers \
      py3-mako \
      #py3-prometheus-client \ (pulls in twisted unnecessarily)
      # Indirect dependencies
      py3-idna \
      py3-rsa \
      #py3-telethon \ (outdated)
        py3-pyaes \
        # cryptg
          py3-cffi \
          py3-qrcode \
      py3-brotli \
      # Other dependencies
      ffmpeg \
      ca-certificates \
      su-exec \
      netcat-openbsd \
      # for pillow
      zlib-dev \
      jpeg-dev \
      libwebp-dev \
      # encryption
      py3-olm \
      py3-pycryptodome \
      py3-unpaddedbase64 \
      py3-future \
      bash \
      curl \
      jq \
      yq \
  # Temporarily install pillow from edge repo to get up-to-date version
  && apk add --no-cache py3-pillow --repository=https://dl-cdn.alpinelinux.org/alpine/edge/community


COPY requirements.txt /opt/mautrix-telegram/requirements.txt
COPY optional-requirements.txt /opt/mautrix-telegram/optional-requirements.txt
WORKDIR /opt/mautrix-telegram
RUN apk add --virtual .build-deps python3-dev libffi-dev build-base \
 && pip3 install /cryptg-*.whl \
 && pip3 install --no-cache-dir -r requirements.txt -r optional-requirements.txt \
 && apk del .build-deps \
 && rm -f /cryptg-*.whl

COPY . /opt/mautrix-telegram
RUN apk add git && pip3 install --no-cache-dir .[all] && apk del git \
  # This doesn't make the image smaller, but it's needed so that the `version` command works properly
  && cp mautrix_telegram/example-config.yaml . && rm -rf mautrix_telegram .git build

VOLUME /data
ENV UID=1337 GID=1337 \
    FFMPEG_BINARY=/usr/bin/ffmpeg

CMD ["/opt/mautrix-telegram/docker-run.sh"]<|MERGE_RESOLUTION|>--- conflicted
+++ resolved
@@ -2,10 +2,7 @@
 
 RUN apk add --no-cache \
       python3 py3-pip py3-setuptools py3-wheel \
-<<<<<<< HEAD
-=======
       #py3-pillow \
->>>>>>> d033042e
       py3-aiohttp \
       py3-magic \
       py3-ruamel.yaml \
@@ -27,10 +24,6 @@
       ca-certificates \
       su-exec \
       netcat-openbsd \
-      # for pillow
-      zlib-dev \
-      jpeg-dev \
-      libwebp-dev \
       # encryption
       py3-olm \
       py3-pycryptodome \
@@ -42,7 +35,6 @@
       yq \
   # Temporarily install pillow from edge repo to get up-to-date version
   && apk add --no-cache py3-pillow --repository=https://dl-cdn.alpinelinux.org/alpine/edge/community
-
 
 COPY requirements.txt /opt/mautrix-telegram/requirements.txt
 COPY optional-requirements.txt /opt/mautrix-telegram/optional-requirements.txt
