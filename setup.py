import setuptools

from mautrix_telegram.get_version import git_tag, git_revision, version, linkified_version

with open("requirements.txt") as reqs:
    install_requires = reqs.read().splitlines()

try:
    long_desc = open("README.md").read()
except IOError:
    long_desc = "Failed to read README.md"

with open("mautrix_telegram/version.py", "w") as version_file:
    version_file.write(f"""# Generated in setup.py

git_tag = {git_tag!r}
git_revision = {git_revision!r}
version = {version!r}
linkified_version = {linkified_version!r}
""")

setuptools.setup(
    name="mautrix-telegram",
    version=version,
    url="https://github.com/vector-im/mautrix-telegram",
    project_urls={
        "Changelog": "https://github.com/vector-im/mautrix-telegram/blob/element-master/CHANGELOG.md",
    },

    author="Tulir Asokan",
    author_email="tulir@maunium.net",

    description="A Matrix-Telegram hybrid puppeting/relaybot bridge.",
    long_description=long_desc,
    long_description_content_type="text/markdown",

    packages=setuptools.find_packages(),

    install_requires=install_requires,
<<<<<<< HEAD
    python_requires="~=3.8",
=======
    extras_require=extras_require,
    python_requires="~=3.9",
>>>>>>> 806eea53

    classifiers=[
        "Development Status :: 4 - Beta",
        "License :: OSI Approved :: GNU Affero General Public License v3 or later (AGPLv3+)",
        "Topic :: Communications :: Chat",
        "Framework :: AsyncIO",
        "Programming Language :: Python",
        "Programming Language :: Python :: 3",
        "Programming Language :: Python :: 3.9",
        "Programming Language :: Python :: 3.10",
        "Programming Language :: Python :: 3.11",
    ],
    package_data={"mautrix_telegram": [
        "web/public/*.mako", "web/public/*.png", "web/public/*.css",
        "example-config.yaml", "unicodemojipack.pickle",
    ]},
    data_files=[
        (".", ["mautrix_telegram/example-config.yaml"]),
    ],
)<|MERGE_RESOLUTION|>--- conflicted
+++ resolved
@@ -37,12 +37,7 @@
     packages=setuptools.find_packages(),
 
     install_requires=install_requires,
-<<<<<<< HEAD
-    python_requires="~=3.8",
-=======
-    extras_require=extras_require,
     python_requires="~=3.9",
->>>>>>> 806eea53
 
     classifiers=[
         "Development Status :: 4 - Beta",
