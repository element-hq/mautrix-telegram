--- conflicted
+++ resolved
@@ -5,11 +5,7 @@
  - Make max_initial_member_sync work for Chats as well as Channels https://github.com/mautrix/telegram/pull/680
  - Allow disabling user status updates from Telegram side https://github.com/vector-im/mautrix-telegram/pull/9
  - Add `psycopg2`, `uvloop` to requirements.txt, install_requires https://github.com/vector-im/mautrix-telegram/pull/10/files
-<<<<<<< HEAD
- - Bumping the maximum concurrent HTTP connection count https://github.com/vector-im/mautrix-python/tree/bump-conn-pool-limit
-=======
  - Add metrics about Matrix API calls https://github.com/mautrix/python/pull/68
->>>>>>> 8d0e1f2a
 
 Some changes that appear here may get upstreamed to https://github.com/mautrix/telegram, and will be removed from
 the list when they appear in both versions.
