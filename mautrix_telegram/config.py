--- conflicted
+++ resolved
@@ -193,23 +193,17 @@
 
         copy("bridge.command_prefix")
 
-<<<<<<< HEAD
         copy("bridge.limits.enable_activity_tracking")
         copy("bridge.limits.max_puppet_limit")
         copy("bridge.limits.min_puppet_activity_days")
         copy("bridge.limits.puppet_inactivity_days")
         copy("bridge.limits.block_on_limit_reached")
 
-        migrate_permissions = ("bridge.permissions" not in self
-                               or "bridge.whitelist" in self
-                               or "bridge.admins" in self)
-=======
         migrate_permissions = (
             "bridge.permissions" not in self
             or "bridge.whitelist" in self
             or "bridge.admins" in self
         )
->>>>>>> 2b6db85e
         if migrate_permissions:
             permissions = self["bridge.permissions"] or CommentedMap()
             for entry in self["bridge.whitelist"] or []:
