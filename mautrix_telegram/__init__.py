--- conflicted
+++ resolved
@@ -1,6 +1,2 @@
-<<<<<<< HEAD
-__version__ = "0.10.2-mod-6"
-=======
-__version__ = "0.11.0"
->>>>>>> 2b6db85e
+__version__ = "0.11.0-mod-1"
 __author__ = "Tulir Asokan <tulir@maunium.net>"