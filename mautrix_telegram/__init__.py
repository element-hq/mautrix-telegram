--- conflicted
+++ resolved
@@ -1,6 +1,2 @@
-<<<<<<< HEAD
-__version__ = "0.10.2-mod-5"
-=======
-__version__ = "0.10.2"
->>>>>>> 782cd426
+__version__ = "0.10.2-mod-6"
 __author__ = "Tulir Asokan <tulir@maunium.net>"