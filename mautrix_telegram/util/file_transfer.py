--- conflicted
+++ resolved
@@ -30,11 +30,6 @@
 
 from mautrix.appservice import IntentAPI
 
-<<<<<<< HEAD
-
-=======
-from ..tgclient import MautrixTelegramClient
->>>>>>> 596446d1
 from ..db import TelegramFile as DBTelegramFile
 from ..util import sane_mimetypes
 from ..mix import Command
