# mautrix-telegram - A Matrix-Telegram puppeting bridge
# Copyright (C) 2018 Tulir Asokan
#
# This program is free software: you can redistribute it and/or modify
# it under the terms of the GNU General Public License as published by
# the Free Software Foundation, either version 3 of the License, or
# (at your option) any later version.
#
# This program is distributed in the hope that it will be useful,
# but WITHOUT ANY WARRANTY; without even the implied warranty of
# MERCHANTABILITY or FITNESS FOR A PARTICULAR PURPOSE.  See the
# GNU General Public License for more details.
#
# You should have received a copy of the GNU General Public License
# along with this program.  If not, see <http://www.gnu.org/licenses/>.
from html import escape, unescape
from html.parser import HTMLParser
from collections import deque
import re
import logging

from mautrix_appservice import MatrixRequestError

from telethon.tl.types import *

from . import user as u, puppet as p
from .db import Message as DBMessage

log = logging.getLogger("mau.formatter")

# TEXT LEN EXPLANATION:
# Telegram formatting counts two bytes in an UTF-16 string as one character.
#
# For Telegram -> Matrix formatting, we get the same counting mechanism by encoding the input
# text as UTF-16 Little Endian and doubling all the offsets and lengths given by Telegram. With
# those doubled values, we process the input entities and text. The text is converted back to
# native str format before it's inserted into the output HTML.
#
# For Matrix -> Telegram formatting, do the same input encoding, but divide the length by two
# instead of multiplying when generating the lengths and offsets of Telegram entities.
#
# The endianness doesn't matter, but it has to be specified to avoid the two BOM bits messing
# everything up.
TEMP_ENC = "utf-16-le"

<<<<<<< HEAD
=======

# region Matrix to Telegram
>>>>>>> 0147475a

# region Matrix to Telegram


class MatrixParser(HTMLParser):
    mention_regex = re.compile("https://matrix.to/#/(@.+)")

    def __init__(self):
        super().__init__()
        self.text = ""
        self.entities = []
        self._building_entities = {}
        self._list_counter = 0
        self._open_tags = deque()
        self._open_tags_meta = deque()
        self._previous_ended_line = True

    def handle_starttag(self, tag, attrs):
        self._open_tags.appendleft(tag)
        self._open_tags_meta.appendleft(0)
        attrs = dict(attrs)
        entity_type = None
        args = {}
        if tag == "strong" or tag == "b":
            entity_type = MessageEntityBold
        elif tag == "em" or tag == "i":
            entity_type = MessageEntityItalic
        elif tag == "code":
            try:
                pre = self._building_entities["pre"]
                try:
                    pre.language = attrs["class"][len("language-"):]
                except KeyError:
                    pass
            except KeyError:
                entity_type = MessageEntityCode
        elif tag == "pre":
            entity_type = MessageEntityPre
            args["language"] = ""
        elif tag == "a":
            try:
                url = attrs["href"]
            except KeyError:
                return
            mention = self.mention_regex.search(url)
            if mention:
                mxid = mention.group(1)
                user = p.Puppet.get_by_mxid(mxid, create=False)
                if not user:
                    user = u.User.get_by_mxid(mxid, create=False)
                    if not user:
                        return
                if user.username:
                    entity_type = MessageEntityMention
                    url = f"@{user.username}"
                else:
                    entity_type = MessageEntityMentionName
                    args["user_id"] = user.tgid
            elif url.startswith("mailto:"):
                url = url[len("mailto:"):]
                entity_type = MessageEntityEmail
            else:
                if self.get_starttag_text() == url:
                    entity_type = MessageEntityUrl
                else:
                    entity_type = MessageEntityTextUrl
                    args["url"] = url
                    url = None
            self._open_tags_meta.popleft()
            self._open_tags_meta.appendleft(url)

        if entity_type and tag not in self._building_entities:
            # See "TEXT LEN EXPLANATION" near start of file
            offset = int(len(self.text.encode(TEMP_ENC)) / 2)
            self._building_entities[tag] = entity_type(offset=offset, length=0, **args)

    def _list_depth(self):
        depth = 0
        for tag in self._open_tags:
            if tag == "ol" or tag == "ul":
                depth += 1
        return depth

    def handle_data(self, text):
        text = unescape(text)
        previous_tag = self._open_tags[0] if len(self._open_tags) > 0 else ""
        list_format_offset = 0
        if previous_tag == "a":
            url = self._open_tags_meta[0]
            if url:
                text = url
        elif len(self._open_tags) > 1 and self._previous_ended_line and previous_tag == "li":
            list_type = self._open_tags[1]
            indent = (self._list_depth() - 1) * 4 * " "
            text = text.strip("\n")
            if len(text) == 0:
                return
            elif list_type == "ul":
                text = f"{indent}* {text}"
                list_format_offset = len(indent) + 2
            elif list_type == "ol":
                n = self._open_tags_meta[1]
                n += 1
                self._open_tags_meta[1] = n
                text = f"{indent}{n}. {text}"
                list_format_offset = len(indent) + 3
        for tag, entity in self._building_entities.items():
            # See "TEXT LEN EXPLANATION" near start of file
            entity.length += int(len(text.strip("\n").encode(TEMP_ENC)) / 2)
            entity.offset += list_format_offset

        if text.endswith("\n"):
            self._previous_ended_line = True
        else:
            self._previous_ended_line = False

        self.text += text

    def handle_endtag(self, tag):
        try:
            self._open_tags.popleft()
            self._open_tags_meta.popleft()
        except IndexError:
            pass
        if (tag == "ul" or tag == "ol") and self.text.endswith("\n"):
            self.text = self.text[:-1]
        entity = self._building_entities.pop(tag, None)
        if entity:
            self.entities.append(entity)


def matrix_to_telegram(html):
    try:
        parser = MatrixParser()
        parser.feed(html)
        return parser.text, parser.entities
    except Exception:
        log.exception("Failed to convert Matrix format:\nhtml=%s", html)


def matrix_reply_to_telegram(content, tg_space, room_id=None):
    try:
        reply = content["m.relates_to"]["m.in_reply_to"]
        room_id = room_id or reply["room_id"]
        event_id = reply["event_id"]
        message = DBMessage.query.filter(DBMessage.mxid == event_id and
                                         DBMessage.tg_space == tg_space and
                                         DBMessage.mx_room == room_id).one_or_none()
        if message:
            return message.tgid
    except KeyError:
        pass
    return None


# endregion
# region Telegram to Matrix

def telegram_reply_to_matrix(evt, source):
    if evt.reply_to_msg_id:
        space = (evt.to_id.channel_id
                 if isinstance(evt, Message) and isinstance(evt.to_id, PeerChannel)
                 else source.tgid)
        msg = DBMessage.query.get((evt.reply_to_msg_id, space))
        if msg:
            return {
                "m.in_reply_to": {
                    "event_id": msg.mxid,
                    "room_id": msg.mx_room,
                }
            }
    return {}


async def telegram_event_to_matrix(evt, source, native_replies=False, message_link_in_reply=False,
<<<<<<< HEAD
                                   main_intent=None):
=======
                                   main_intent=None, reply_text="Reply"):
>>>>>>> 0147475a
    text = evt.message
    html = telegram_to_matrix(evt.message, evt.entities) if evt.entities else None
    relates_to = {}

    if evt.fwd_from:
        if not html:
            html = escape(text)
        from_id = evt.fwd_from.from_id
        user = u.User.get_by_tgid(from_id)
        if user:
            fwd_from = f"<a href='https://matrix.to/#/{user.mxid}'>{user.mxid}</a>"
        else:
            puppet = p.Puppet.get(from_id, create=False)
            if puppet and puppet.displayname:
                fwd_from = f"<a href='https://matrix.to/#/{puppet.mxid}'>{puppet.displayname}</a>"
            else:
                user = await source.client.get_entity(from_id)
                if user:
                    fwd_from = p.Puppet.get_displayname(user, format=False)
                else:
                    fwd_from = None
        if not fwd_from:
            fwd_from = "Unknown user"
        html = (f"Forwarded message from <b>{fwd_from}</b><br/>"
                + f"<blockquote>{html}</blockquote>")

    if evt.reply_to_msg_id:
        space = (evt.to_id.channel_id
                 if isinstance(evt, Message) and isinstance(evt.to_id, PeerChannel)
                 else source.tgid)
        msg = DBMessage.query.get((evt.reply_to_msg_id, space))
        if msg:
            if native_replies:
                relates_to["m.in_reply_to"] = {
                    "event_id": msg.mxid,
                    "room_id": msg.mx_room,
                }
            else:
                try:
                    event = await main_intent.get_event(msg.mx_room, msg.mxid)
                    content = event["content"]
                    body = (content["formatted_body"]
                            if "formatted_body" in content
                            else content["body"])
                    sender = event['sender']
                    puppet = p.Puppet.get_by_mxid(sender, create=False)
                    displayname = puppet.displayname if puppet else sender
                    reply_to_user = (f"<a href='https://matrix.to/#/{sender}'>{displayname}</a>")
                    reply_to_msg = (("<a href='https://matrix.to/#/"
                                     + f"{msg.mx_room}/{msg.mxid}'>{reply_text}</a>")
                                    if message_link_in_reply else "Reply")
                    quote = f"{reply_to_msg} to {reply_to_user}<blockquote>{body}</blockquote>"
                except (ValueError, KeyError, MatrixRequestError):
<<<<<<< HEAD
                    quote = "Reply to unknown user <em>(Failed to fetch message)</em>:<br/>"

                if html:
                    html = quote + html
                else:
                    html = quote + escape(text)
=======
                    quote = "{reply_text} to unknown user <em>(Failed to fetch message)</em>:<br/>"
            if html:
                html = quote + html
            else:
                html = quote + escape(text)
>>>>>>> 0147475a

    if html:
        html = html.replace("\n", "<br/>")

    return text, html, relates_to


def telegram_to_matrix(text, entities):
    try:
        return _telegram_to_matrix(text, entities)
    except Exception:
        log.exception("Failed to convert Telegram format:\n"
                      "message=%s\n"
                      "entities=%s",
                      text, entities)


def _telegram_to_matrix(text, entities):
    if not entities:
        return text
    # See "TEXT LEN EXPLANATION" near start of file
    text = text.encode(TEMP_ENC)
    html = []
    last_offset = 0
    for entity in entities:
        entity.offset *= 2
        entity.length *= 2
        if entity.offset > last_offset:
            html.append(escape(text[last_offset:entity.offset].decode(TEMP_ENC)))
        elif entity.offset < last_offset:
            continue

        skip_entity = False
        entity_text = escape(text[entity.offset:entity.offset + entity.length].decode(TEMP_ENC))
        entity_type = type(entity)

        if entity_type == MessageEntityBold:
            html.append(f"<strong>{entity_text}</strong>")
        elif entity_type == MessageEntityItalic:
            html.append(f"<em>{entity_text}</em>")
        elif entity_type == MessageEntityCode:
            html.append(f"<code>{entity_text}</code>")
        elif entity_type == MessageEntityPre:
            if entity.language:
                html.append("<pre>"
                            + f"<code class='language-{entity.language}'>{entity_text}</code>"
                            + "</pre>")
            else:
                html.append(f"<pre><code>{entity_text}</code></pre>")
        elif entity_type == MessageEntityMention:
            username = entity_text[1:]

            user = u.User.find_by_username(username)
            if user:
                mxid = user.mxid
            else:
                puppet = p.Puppet.find_by_username(username)
                mxid = puppet.mxid if puppet else None
            if mxid:
                html.append(f"<a href='https://matrix.to/#/{mxid}'>{entity_text}</a>")
            else:
                skip_entity = True
        elif entity_type == MessageEntityMentionName:
            user = u.User.get_by_tgid(entity.user_id)
            if user:
                mxid = user.mxid
            else:
                puppet = p.Puppet.get(entity.user_id, create=False)
                mxid = puppet.mxid if puppet else None
            if mxid:
                html.append(f"<a href='https://matrix.to/#/{mxid}'>{entity_text}</a>")
            else:
                skip_entity = True
        elif entity_type == MessageEntityEmail:
            html.append(f"<a href='mailto:{entity_text}'>{entity_text}</a>")
        elif entity_type == MessageEntityUrl:
            html.append(f"<a href='{entity_text}'>{entity_text}</a>")
        elif entity_type == MessageEntityTextUrl:
            html.append(f"<a href='{escape(entity.url)}'>{entity_text}</a>")
        elif entity_type == MessageEntityBotCommand:
            html.append(f"<font color='blue'>!{entity_text[1:]}")
        elif entity_type == MessageEntityHashtag:
            html.append(f"<font color='blue'>{entity_text}</font>")
        else:
            skip_entity = True
        last_offset = entity.offset + (0 if skip_entity else entity.length)
    html.append(text[last_offset:].decode(TEMP_ENC))

    return "".join(html)

# endregion<|MERGE_RESOLUTION|>--- conflicted
+++ resolved
@@ -43,11 +43,6 @@
 # everything up.
 TEMP_ENC = "utf-16-le"
 
-<<<<<<< HEAD
-=======
-
-# region Matrix to Telegram
->>>>>>> 0147475a
 
 # region Matrix to Telegram
 
@@ -223,11 +218,7 @@
 
 
 async def telegram_event_to_matrix(evt, source, native_replies=False, message_link_in_reply=False,
-<<<<<<< HEAD
-                                   main_intent=None):
-=======
                                    main_intent=None, reply_text="Reply"):
->>>>>>> 0147475a
     text = evt.message
     html = telegram_to_matrix(evt.message, evt.entities) if evt.entities else None
     relates_to = {}
@@ -281,20 +272,11 @@
                                     if message_link_in_reply else "Reply")
                     quote = f"{reply_to_msg} to {reply_to_user}<blockquote>{body}</blockquote>"
                 except (ValueError, KeyError, MatrixRequestError):
-<<<<<<< HEAD
-                    quote = "Reply to unknown user <em>(Failed to fetch message)</em>:<br/>"
-
+                    quote = "{reply_text} to unknown user <em>(Failed to fetch message)</em>:<br/>"
                 if html:
                     html = quote + html
                 else:
                     html = quote + escape(text)
-=======
-                    quote = "{reply_text} to unknown user <em>(Failed to fetch message)</em>:<br/>"
-            if html:
-                html = quote + html
-            else:
-                html = quote + escape(text)
->>>>>>> 0147475a
 
     if html:
         html = html.replace("\n", "<br/>")
