--- conflicted
+++ resolved
@@ -866,10 +866,9 @@
 
         invites = invites or []
 
-<<<<<<< HEAD
         if await self.reached_portal_limit():
             raise ValueError("Can't create Telegram chat, reached portal limit.")
-=======
+
         dialog = None
         if not from_dialog_sync and not user.is_bot:
             self.log.debug("Fetching dialog info for new portal")
@@ -900,7 +899,6 @@
                 msg = dialogs.messages[0] if len(dialogs.messages) == 1 else None
                 dialog = Dialog(user.client, dialogs.dialogs[0], entities, msg)
                 self.log.debug("Got dialog info for new portal: %s", dialog)
->>>>>>> 4504973a
 
         if not entity:
             entity = await self.get_entity(user, client)
