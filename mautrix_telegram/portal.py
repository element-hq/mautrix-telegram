--- conflicted
+++ resolved
@@ -752,10 +752,7 @@
             config["bridge.link_in_reply"],
             self.main_intent, reply_text="Edit")
         await sender.intent.set_typing(self.mxid, is_typing=False)
-<<<<<<< HEAD
-        return await sender.intent.send_text(self.mxid, text, html=html, relates_to=relates_to)
-=======
-        response = await sender.intent.send_text(self.mxid, text, html=html)
+        response = await sender.intent.send_text(self.mxid, text, html=html, relates_to=relates_to)
 
         mxid = response["event_id"]
         tg_space = self.tgid if self.peer_type == "channel" else source.tgid
@@ -764,7 +761,6 @@
         msg.mxid = mxid
         msg.mx_room = self.mxid
         self.db.commit()
->>>>>>> 27083a23
 
     async def handle_telegram_message(self, source, sender, evt):
         if not self.mxid:
