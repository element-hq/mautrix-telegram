--- conflicted
+++ resolved
@@ -193,17 +193,12 @@
         self.log.info("Finished re-sending bridge info state events")
 
     def prepare_stop(self) -> None:
-<<<<<<< HEAD
         if self.periodic_sync_task:
             self.periodic_sync_task.cancel()
         if self.as_connection_metric_task:
             self.as_connection_metric_task.cancel()
         if self.as_bridge_liveness_task:
             self.as_bridge_liveness_task.cancel()
-        for puppet in Puppet.by_custom_mxid.values():
-            puppet.stop()
-=======
->>>>>>> d033042e
         self.add_shutdown_actions(user.stop() for user in User.by_tgid.values())
         if self.bot:
             self.add_shutdown_actions(self.bot.stop())
