# -*- coding: future_fstrings -*-
# mautrix-telegram - A Matrix-Telegram puppeting bridge
# Copyright (C) 2018 Tulir Asokan
#
# This program is free software: you can redistribute it and/or modify
# it under the terms of the GNU Affero General Public License as published by
# the Free Software Foundation, either version 3 of the License, or
# (at your option) any later version.
#
# This program is distributed in the hope that it will be useful,
# but WITHOUT ANY WARRANTY; without even the implied warranty of
# MERCHANTABILITY or FITNESS FOR A PARTICULAR PURPOSE.  See the
# GNU Affero General Public License for more details.
#
# You should have received a copy of the GNU Affero General Public License
# along with this program.  If not, see <https://www.gnu.org/licenses/>.
import argparse
import sys
import logging
import logging.config
import asyncio

import sqlalchemy as sql
from sqlalchemy import orm

from alchemysession import AlchemySessionContainer
from mautrix_appservice import AppService

from .base import Base
from .config import Config
from .matrix import MatrixHandler

from . import __version__
from .db import init as init_db
from .abstract_user import init as init_abstract_user
from .user import init as init_user, User
from .bot import init as init_bot
from .portal import init as init_portal
from .puppet import init as init_puppet
from .formatter import init as init_formatter
from .web.public import PublicBridgeWebsite
from .web.provisioning import ProvisioningAPI
from .context import Context
from .sqlstatestore import SQLStateStore

parser = argparse.ArgumentParser(
    description="A Matrix-Telegram puppeting bridge.",
    prog="python -m mautrix-telegram")
parser.add_argument("-c", "--config", type=str, default="config.yaml",
                    metavar="<path>", help="the path to your config file")
parser.add_argument("-b", "--base-config", type=str, default="example-config.yaml",
                    metavar="<path>", help="the path to the example config "
                                           "(for automatic config updates)")
parser.add_argument("-g", "--generate-registration", action="store_true",
                    help="generate registration and quit")
parser.add_argument("-r", "--registration", type=str, default="registration.yaml",
                    metavar="<path>", help="the path to save the generated registration to")
args = parser.parse_args()

config = Config(args.config, args.registration, args.base_config)
config.load()
config.update()

if args.generate_registration:
    config.generate_registration()
    config.save()
    print(f"Registration generated and saved to {config.registration_path}")
    sys.exit(0)

logging.config.dictConfig(config["logging"])
log = logging.getLogger("mau.init")
log.debug(f"Initializing mautrix-telegram {__version__}")

db_engine = sql.create_engine(config["appservice.database"] or "sqlite:///mautrix-telegram.db")
db_factory = orm.sessionmaker(bind=db_engine)
db_session = orm.scoping.scoped_session(db_factory)
Base.metadata.bind = db_engine

session_container = AlchemySessionContainer(engine=db_engine, session=db_session,
                                            table_base=Base, table_prefix="telethon_",
                                            manage_tables=False)

loop = asyncio.get_event_loop()

state_store = SQLStateStore(db_session)
appserv = AppService(config["homeserver.address"], config["homeserver.domain"],
                     config["appservice.as_token"], config["appservice.hs_token"],
                     config["appservice.bot_username"], log="mau.as", loop=loop,
<<<<<<< HEAD
                     verify_ssl=config["homeserver.verify_ssl"])
public_website = None
provisioning_api = None
=======
                     verify_ssl=config["homeserver.verify_ssl"], state_store=state_store)

context = Context(appserv, db_session, config, loop, None, None, telethon_session_container)
>>>>>>> e71f7280

if config["appservice.public.enabled"]:
    public_website = PublicBridgeWebsite(loop)
    appserv.app.add_subapp(config["appservice.public.prefix"] or "/public", public_website.app)

if config["appservice.provisioning.enabled"]:
    provisioning_api = ProvisioningAPI(config, appserv, loop)
    appserv.app.add_subapp(config["appservice.provisioning.prefix"] or "/_matrix/provisioning",
                           provisioning_api.app)

context = Context(appserv, db_session, config, loop, None, None, session_container, public_website,
                  provisioning_api)

with appserv.run(config["appservice.hostname"], config["appservice.port"]) as start:
    init_db(db_session)
    init_abstract_user(context)
    context.bot = init_bot(context)
    context.mx = MatrixHandler(context)
    init_formatter(context)
    init_portal(context)
    init_puppet(context)
    startup_actions = init_user(context) + [start, context.mx.init_as_bot()]

    if context.bot:
        startup_actions.append(context.bot.start())

    try:
        log.debug("Initialization complete, running startup actions")
        loop.run_until_complete(asyncio.gather(*startup_actions, loop=loop))
        log.debug("Startup actions complete, now running forever")
        loop.run_forever()
    except KeyboardInterrupt:
        log.debug("Keyboard interrupt received, stopping clients")
        loop.run_until_complete(
            asyncio.gather(*[user.stop() for user in User.by_tgid.values()], loop=loop))
        log.debug("Clients stopped, shutting down")
        sys.exit(0)<|MERGE_RESOLUTION|>--- conflicted
+++ resolved
@@ -86,15 +86,10 @@
 appserv = AppService(config["homeserver.address"], config["homeserver.domain"],
                      config["appservice.as_token"], config["appservice.hs_token"],
                      config["appservice.bot_username"], log="mau.as", loop=loop,
-<<<<<<< HEAD
-                     verify_ssl=config["homeserver.verify_ssl"])
+                     verify_ssl=config["homeserver.verify_ssl"], state_store=state_store)
+
 public_website = None
 provisioning_api = None
-=======
-                     verify_ssl=config["homeserver.verify_ssl"], state_store=state_store)
-
-context = Context(appserv, db_session, config, loop, None, None, telethon_session_container)
->>>>>>> e71f7280
 
 if config["appservice.public.enabled"]:
     public_website = PublicBridgeWebsite(loop)
