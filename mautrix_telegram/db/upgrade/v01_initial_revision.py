--- conflicted
+++ resolved
@@ -186,163 +186,4 @@
     }
     for table, columns in columns_to_adjust.items():
         for column in columns:
-<<<<<<< HEAD
-            await conn.execute(f'ALTER TABLE "{table}" ALTER COLUMN {column} TYPE TEXT')
-
-
-async def create_v1_tables(conn: Connection) -> None:
-    await conn.execute(
-        """CREATE TABLE "user" (
-            mxid TEXT   PRIMARY KEY,
-            tgid BIGINT UNIQUE,
-            tg_username    TEXT,
-            tg_phone       TEXT,
-            is_bot         BOOLEAN NOT NULL DEFAULT false,
-            saved_contacts INTEGER NOT NULL DEFAULT 0
-        )"""
-    )
-    await conn.execute(
-        """CREATE TABLE portal (
-            tgid        BIGINT,
-            tg_receiver BIGINT,
-            peer_type   TEXT NOT NULL,
-            mxid        TEXT UNIQUE,
-            avatar_url  TEXT,
-            encrypted   BOOLEAN NOT NULL DEFAULT false,
-            username    TEXT,
-            title       TEXT,
-            about       TEXT,
-            photo_id    TEXT,
-            megagroup   BOOLEAN,
-            config      jsonb,
-            PRIMARY KEY (tgid, tg_receiver)
-        )"""
-    )
-    await conn.execute(
-        """CREATE TABLE message (
-            mxid       TEXT,
-            mx_room    TEXT,
-            tgid       BIGINT NOT NULL,
-            tg_space   BIGINT NOT NULL,
-            edit_index INTEGER NOT NULL,
-            redacted   BOOLEAN NOT NULL DEFAULT false,
-            PRIMARY KEY (tgid, tg_space, edit_index),
-            UNIQUE (mxid, mx_room, tg_space)
-        )"""
-    )
-    await conn.execute(
-        """CREATE TABLE puppet (
-            id BIGINT PRIMARY KEY,
-
-            is_registered BOOLEAN NOT NULL DEFAULT false,
-
-            displayname         TEXT,
-            displayname_source  BIGINT,
-            displayname_contact BOOLEAN NOT NULL DEFAULT true,
-            displayname_quality INTEGER NOT NULL DEFAULT 0,
-            disable_updates     BOOLEAN NOT NULL DEFAULT false,
-            username            TEXT,
-            photo_id            TEXT,
-            is_bot              BOOLEAN,
-
-            access_token TEXT,
-            custom_mxid  TEXT,
-            next_batch   TEXT,
-            base_url     TEXT
-        )"""
-    )
-    await conn.execute(
-        """CREATE TABLE user_activity (
-            puppet_id BIGINT PRIMARY KEY,
-            first_activity_ts BIGINT,
-            last_activity_ts BIGINT
-        )"""
-    )
-    await conn.execute(
-        """CREATE TABLE telegram_file (
-            id              TEXT PRIMARY KEY,
-            mxc             TEXT NOT NULL,
-            mime_type       TEXT,
-            was_converted   BOOLEAN NOT NULL DEFAULT false,
-            timestamp       BIGINT  NOT NULL DEFAULT 0,
-            size            BIGINT,
-            width           INTEGER,
-            height          INTEGER,
-            thumbnail       TEXT,
-            decryption_info jsonb,
-            FOREIGN KEY (thumbnail) REFERENCES telegram_file(id)
-                ON UPDATE CASCADE ON DELETE SET NULL
-        )"""
-    )
-    await conn.execute(
-        """CREATE TABLE bot_chat (
-            id   BIGINT PRIMARY KEY,
-            type TEXT NOT NULL
-        )"""
-    )
-    await conn.execute(
-        """CREATE TABLE user_portal (
-            "user"          BIGINT,
-            portal          BIGINT,
-            portal_receiver BIGINT,
-            PRIMARY KEY ("user", portal, portal_receiver),
-            FOREIGN KEY ("user") REFERENCES "user"(tgid) ON DELETE CASCADE ON UPDATE CASCADE,
-            FOREIGN KEY (portal, portal_receiver) REFERENCES portal(tgid, tg_receiver)
-                 ON DELETE CASCADE ON UPDATE CASCADE
-        )"""
-    )
-    await conn.execute(
-        """CREATE TABLE contact (
-            "user"  BIGINT,
-            contact BIGINT,
-            PRIMARY KEY ("user", contact),
-            FOREIGN KEY ("user")  REFERENCES "user"(tgid) ON DELETE CASCADE ON UPDATE CASCADE,
-            FOREIGN KEY (contact) REFERENCES puppet(id)   ON DELETE CASCADE ON UPDATE CASCADE
-        )"""
-    )
-    await conn.execute(
-        """CREATE TABLE telethon_sessions (
-            session_id     TEXT PRIMARY KEY,
-            dc_id          INTEGER,
-            server_address TEXT,
-            port           INTEGER,
-            auth_key       bytea
-        )"""
-    )
-    await conn.execute(
-        """CREATE TABLE telethon_entities (
-            session_id TEXT,
-            id         BIGINT,
-            hash       BIGINT NOT NULL,
-            username   TEXT,
-            phone      TEXT,
-            name       TEXT,
-            PRIMARY KEY (session_id, id)
-        )"""
-    )
-    await conn.execute(
-        """CREATE TABLE telethon_sent_files (
-            session_id TEXT,
-            md5_digest bytea,
-            file_size  INTEGER,
-            type       INTEGER,
-            id         BIGINT,
-            hash       BIGINT,
-            PRIMARY KEY (session_id, md5_digest, file_size, type)
-        )"""
-    )
-    await conn.execute(
-        """CREATE TABLE telethon_update_state (
-            session_id   TEXT,
-            entity_id    BIGINT,
-            pts          BIGINT,
-            qts          BIGINT,
-            date         BIGINT,
-            seq          BIGINT,
-            unread_count INTEGER,
-            PRIMARY KEY (session_id, entity_id)
-        )"""
-    )
-=======
-            await conn.execute(f'ALTER TABLE "{table}" ALTER COLUMN {column} TYPE TEXT')
->>>>>>> 1f5b91cb
+            await conn.execute(f'ALTER TABLE "{table}" ALTER COLUMN {column} TYPE TEXT')