# mautrix-telegram - A Matrix-Telegram puppeting bridge
# Copyright (C) 2022 Tulir Asokan
#
# This program is free software: you can redistribute it and/or modify
# it under the terms of the GNU Affero General Public License as published by
# the Free Software Foundation, either version 3 of the License, or
# (at your option) any later version.
#
# This program is distributed in the hope that it will be useful,
# but WITHOUT ANY WARRANTY; without even the implied warranty of
# MERCHANTABILITY or FITNESS FOR A PARTICULAR PURPOSE.  See the
# GNU Affero General Public License for more details.
#
# You should have received a copy of the GNU Affero General Public License
# along with this program.  If not, see <https://www.gnu.org/licenses/>.
from mautrix.util.async_db import Connection, Scheme

latest_version = 13


async def create_latest_tables(conn: Connection, scheme: Scheme) -> int:
    await conn.execute(
        """CREATE TABLE "user" (
            mxid TEXT   PRIMARY KEY,
            tgid BIGINT UNIQUE,
            tg_username    TEXT,
            tg_phone       TEXT,
            is_bot         BOOLEAN NOT NULL DEFAULT false,
            is_premium     BOOLEAN NOT NULL DEFAULT false,
            saved_contacts INTEGER NOT NULL DEFAULT 0
        )"""
    )
    await conn.execute(
        """CREATE TABLE portal (
            tgid        BIGINT,
            tg_receiver BIGINT,
            peer_type   TEXT NOT NULL,
            mxid        TEXT UNIQUE,
            avatar_url  TEXT,
            encrypted   BOOLEAN NOT NULL DEFAULT false,
            username    TEXT,
            title       TEXT,
            about       TEXT,
            photo_id    TEXT,
            name_set    BOOLEAN NOT NULL DEFAULT false,
            avatar_set  BOOLEAN NOT NULL DEFAULT false,
            megagroup   BOOLEAN,
            config      jsonb,

            first_event_id    TEXT,
            next_batch_id     TEXT,
            base_insertion_id TEXT,

            sponsored_event_id     TEXT,
            sponsored_event_ts     BIGINT,
            sponsored_msg_random_id bytea,

            PRIMARY KEY (tgid, tg_receiver)
        )"""
    )
    await conn.execute(
        """CREATE TABLE message (
            mxid         TEXT   NOT NULL,
            mx_room      TEXT   NOT NULL,
            tgid         BIGINT,
            tg_space     BIGINT,
            edit_index   INTEGER,
            redacted     BOOLEAN NOT NULL DEFAULT false,
            content_hash bytea,
            sender_mxid  TEXT,
            sender       BIGINT,
            PRIMARY KEY (tgid, tg_space, edit_index),
            UNIQUE (mxid, mx_room, tg_space)
        )"""
    )
    await conn.execute(
        """CREATE TABLE reaction (
            mxid      TEXT NOT NULL,
            mx_room   TEXT NOT NULL,
            msg_mxid  TEXT NOT NULL,
            tg_sender BIGINT,
            reaction  TEXT NOT NULL,

            PRIMARY KEY (msg_mxid, mx_room, tg_sender, reaction),
            UNIQUE (mxid, mx_room)
        )"""
    )
    await conn.execute(
        """CREATE TABLE disappearing_message (
            room_id             TEXT,
            event_id            TEXT,
            expiration_seconds  BIGINT,
            expiration_ts       BIGINT,

            PRIMARY KEY (room_id, event_id)
        )"""
    )
    await conn.execute(
        """CREATE TABLE puppet (
            id BIGINT PRIMARY KEY,

            is_registered BOOLEAN NOT NULL DEFAULT false,

            displayname         TEXT,
            displayname_source  BIGINT,
            displayname_contact BOOLEAN NOT NULL DEFAULT true,
            displayname_quality INTEGER NOT NULL DEFAULT 0,
            disable_updates     BOOLEAN NOT NULL DEFAULT false,
            username            TEXT,
            phone               TEXT,
            photo_id            TEXT,
            avatar_url          TEXT,
            name_set            BOOLEAN NOT NULL DEFAULT false,
            avatar_set          BOOLEAN NOT NULL DEFAULT false,
            is_bot              BOOLEAN,
            is_channel          BOOLEAN NOT NULL DEFAULT false,
            is_premium          BOOLEAN NOT NULL DEFAULT false,

            access_token TEXT,
            custom_mxid  TEXT,
            next_batch   TEXT,
            base_url     TEXT
        )"""
    )
    await conn.execute("CREATE INDEX puppet_username_idx ON puppet(LOWER(username))")
    await conn.execute(
        """CREATE TABLE telegram_file (
            id              TEXT PRIMARY KEY,
            mxc             TEXT NOT NULL,
            mime_type       TEXT,
            was_converted   BOOLEAN NOT NULL DEFAULT false,
            timestamp       BIGINT  NOT NULL DEFAULT 0,
            size            BIGINT,
            width           INTEGER,
            height          INTEGER,
            thumbnail       TEXT,
            decryption_info jsonb,
            FOREIGN KEY (thumbnail) REFERENCES telegram_file(id)
                ON UPDATE CASCADE ON DELETE SET NULL
        )"""
    )
    await conn.execute("CREATE INDEX telegram_file_mxc_idx ON telegram_file(mxc)")
    await conn.execute(
        """CREATE TABLE bot_chat (
            id   BIGINT PRIMARY KEY,
            type TEXT NOT NULL
        )"""
    )
    await conn.execute(
        """CREATE TABLE user_portal (
            "user"          BIGINT,
            portal          BIGINT,
            portal_receiver BIGINT,
            PRIMARY KEY ("user", portal, portal_receiver),
            FOREIGN KEY ("user") REFERENCES "user"(tgid) ON DELETE CASCADE ON UPDATE CASCADE,
            FOREIGN KEY (portal, portal_receiver) REFERENCES portal(tgid, tg_receiver)
                 ON DELETE CASCADE ON UPDATE CASCADE
        )"""
    )
    await conn.execute(
        """CREATE TABLE contact (
            "user"  BIGINT,
            contact BIGINT,
            PRIMARY KEY ("user", contact),
            FOREIGN KEY ("user")  REFERENCES "user"(tgid) ON DELETE CASCADE ON UPDATE CASCADE,
            FOREIGN KEY (contact) REFERENCES puppet(id)   ON DELETE CASCADE ON UPDATE CASCADE
        )"""
    )
    await conn.execute(
        """CREATE TABLE telethon_sessions (
            session_id     TEXT PRIMARY KEY,
            dc_id          INTEGER,
            server_address TEXT,
            port           INTEGER,
            auth_key       bytea
        )"""
    )
    await conn.execute(
        """CREATE TABLE telethon_entities (
            session_id TEXT,
            id         BIGINT,
            hash       BIGINT NOT NULL,
            username   TEXT,
            phone      TEXT,
            name       TEXT,
            PRIMARY KEY (session_id, id)
        )"""
    )
    await conn.execute(
        """CREATE TABLE telethon_sent_files (
            session_id TEXT,
            md5_digest bytea,
            file_size  INTEGER,
            type       INTEGER,
            id         BIGINT,
            hash       BIGINT,
            PRIMARY KEY (session_id, md5_digest, file_size, type)
        )"""
    )
    await conn.execute(
        """CREATE TABLE telethon_update_state (
            session_id   TEXT,
            entity_id    BIGINT,
            pts          BIGINT,
            qts          BIGINT,
            date         BIGINT,
            seq          BIGINT,
            unread_count INTEGER,
            PRIMARY KEY (session_id, entity_id)
        )"""
    )
<<<<<<< HEAD
    await conn.execute(
        """CREATE TABLE user_activity (
            puppet_id BIGINT PRIMARY KEY,
            first_activity_ts BIGINT,
            last_activity_ts BIGINT
        )"""
    )
    return 7
=======
    gen = ""
    if scheme in (Scheme.POSTGRES, Scheme.COCKROACH):
        gen = "GENERATED ALWAYS AS IDENTITY"
    await conn.execute(
        f"""
        CREATE TABLE backfill_queue (
            queue_id            INTEGER PRIMARY KEY {gen},
            user_mxid           TEXT,
            priority            INTEGER NOT NULL,
            portal_tgid         BIGINT,
            portal_tg_receiver  BIGINT,
            messages_per_batch  INTEGER NOT NULL,
            post_batch_delay    INTEGER NOT NULL,
            max_batches         INTEGER NOT NULL,
            dispatch_time       TIMESTAMP,
            completed_at        TIMESTAMP,
            cooldown_timeout    TIMESTAMP,
            FOREIGN KEY (user_mxid) REFERENCES "user"(mxid) ON DELETE CASCADE ON UPDATE CASCADE,
            FOREIGN KEY (portal_tgid, portal_tg_receiver)
                REFERENCES portal(tgid, tg_receiver) ON DELETE CASCADE
        )
        """
    )

    return latest_version
>>>>>>> 58bc6788
<|MERGE_RESOLUTION|>--- conflicted
+++ resolved
@@ -209,7 +209,6 @@
             PRIMARY KEY (session_id, entity_id)
         )"""
     )
-<<<<<<< HEAD
     await conn.execute(
         """CREATE TABLE user_activity (
             puppet_id BIGINT PRIMARY KEY,
@@ -217,8 +216,6 @@
             last_activity_ts BIGINT
         )"""
     )
-    return 7
-=======
     gen = ""
     if scheme in (Scheme.POSTGRES, Scheme.COCKROACH):
         gen = "GENERATED ALWAYS AS IDENTITY"
@@ -243,5 +240,4 @@
         """
     )
 
-    return latest_version
->>>>>>> 58bc6788
+    return latest_version