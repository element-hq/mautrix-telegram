# mautrix-telegram - A Matrix-Telegram puppeting bridge
# Copyright (C) 2021 Tulir Asokan
#
# This program is free software: you can redistribute it and/or modify
# it under the terms of the GNU Affero General Public License as published by
# the Free Software Foundation, either version 3 of the License, or
# (at your option) any later version.
#
# This program is distributed in the hope that it will be useful,
# but WITHOUT ANY WARRANTY; without even the implied warranty of
# MERCHANTABILITY or FITNESS FOR A PARTICULAR PURPOSE.  See the
# GNU Affero General Public License for more details.
#
# You should have received a copy of the GNU Affero General Public License
# along with this program.  If not, see <https://www.gnu.org/licenses/>.
from mautrix.util.async_db import Database

from .bot_chat import BotChat
from .disappearing_message import DisappearingMessage
from .message import Message
from .portal import Portal
from .puppet import Puppet
from .reaction import Reaction
from .telegram_file import TelegramFile
from .telethon_session import PgSession
from .upgrade import upgrade_table
from .user import User
from .user_activity import UserActivity


def init(db: Database) -> None:
    for table in (
        Portal,
        Message,
        Reaction,
        User,
        Puppet,
        TelegramFile,
        BotChat,
<<<<<<< HEAD
        UserActivity,
        PgSession,
=======
        PgSession,
        DisappearingMessage,
>>>>>>> 1f5b91cb
    ):
        table.db = db


__all__ = [
    "upgrade_table",
    "init",
    "Portal",
    "Message",
    "Reaction",
    "User",
    "Puppet",
    "TelegramFile",
    "BotChat",
    "PgSession",
<<<<<<< HEAD
    "UserActivity",
=======
    "DisappearingMessage",
>>>>>>> 1f5b91cb
]<|MERGE_RESOLUTION|>--- conflicted
+++ resolved
@@ -37,13 +37,9 @@
         Puppet,
         TelegramFile,
         BotChat,
-<<<<<<< HEAD
         UserActivity,
         PgSession,
-=======
-        PgSession,
         DisappearingMessage,
->>>>>>> 1f5b91cb
     ):
         table.db = db
 
@@ -59,9 +55,6 @@
     "TelegramFile",
     "BotChat",
     "PgSession",
-<<<<<<< HEAD
     "UserActivity",
-=======
     "DisappearingMessage",
->>>>>>> 1f5b91cb
 ]