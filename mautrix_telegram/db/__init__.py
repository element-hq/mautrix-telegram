# mautrix-telegram - A Matrix-Telegram puppeting bridge
# Copyright (C) 2021 Tulir Asokan
#
# This program is free software: you can redistribute it and/or modify
# it under the terms of the GNU Affero General Public License as published by
# the Free Software Foundation, either version 3 of the License, or
# (at your option) any later version.
#
# This program is distributed in the hope that it will be useful,
# but WITHOUT ANY WARRANTY; without even the implied warranty of
# MERCHANTABILITY or FITNESS FOR A PARTICULAR PURPOSE.  See the
# GNU Affero General Public License for more details.
#
# You should have received a copy of the GNU Affero General Public License
# along with this program.  If not, see <https://www.gnu.org/licenses/>.
from mautrix.util.async_db import Database

from .bot_chat import BotChat
from .disappearing_message import DisappearingMessage
from .message import Message
from .portal import Portal
from .puppet import Puppet
from .reaction import Reaction
from .telegram_file import TelegramFile
from .telethon_session import PgSession
from .upgrade import upgrade_table
from .user import User
from .user_activity import UserActivity


def init(db: Database) -> None:
    for table in (
        Portal,
        Message,
        Reaction,
        User,
        Puppet,
        TelegramFile,
        BotChat,
<<<<<<< HEAD
        UserActivity,
        PgSession,
=======
        PgSession,
        DisappearingMessage,
>>>>>>> 4013f822
    ):
        table.db = db


__all__ = [
    "upgrade_table",
    "init",
    "Portal",
    "Message",
    "Reaction",
    "User",
    "Puppet",
    "TelegramFile",
    "BotChat",
    "PgSession",
<<<<<<< HEAD
    "UserActivity",
=======
    "DisappearingMessage",
>>>>>>> 4013f822
]<|MERGE_RESOLUTION|>--- conflicted
+++ resolved
@@ -37,13 +37,9 @@
         Puppet,
         TelegramFile,
         BotChat,
-<<<<<<< HEAD
         UserActivity,
         PgSession,
-=======
-        PgSession,
         DisappearingMessage,
->>>>>>> 4013f822
     ):
         table.db = db
 
@@ -59,9 +55,6 @@
     "TelegramFile",
     "BotChat",
     "PgSession",
-<<<<<<< HEAD
     "UserActivity",
-=======
     "DisappearingMessage",
->>>>>>> 4013f822
 ]